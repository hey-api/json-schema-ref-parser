--- conflicted
+++ resolved
@@ -60,13 +60,8 @@
  * @param {object}    file    - A file info object, which will be passed to each method
  * @returns {Promise}
  */
-<<<<<<< HEAD
 exports.run = function (plugins, method, file, $refs) {
-  var plugin, lastError, index = 0;
-=======
-exports.run = function (plugins, method, file) {
   let plugin, lastError, index = 0;
->>>>>>> e048c84f
 
   return new Promise(((resolve, reject) => {
     runNextPlugin();
@@ -80,11 +75,7 @@
 
       try {
         // console.log('  %s', plugin.name);
-<<<<<<< HEAD
-        var result = getResult(plugin, method, file, callback, $refs);
-=======
-        let result = getResult(plugin, method, file, callback);
->>>>>>> e048c84f
+        let result = getResult(plugin, method, file, callback, $refs);
         if (result && typeof result.then === "function") {
           // A promise was returned
           result.then(onSuccess, onError);
@@ -137,13 +128,8 @@
  * @param   {function} [callback] - A callback function, which will be passed to the method
  * @returns {*}
  */
-<<<<<<< HEAD
 function getResult (obj, prop, file, callback, $refs) {
-  var value = obj[prop];
-=======
-function getResult (obj, prop, file, callback) {
   let value = obj[prop];
->>>>>>> e048c84f
 
   if (typeof value === "function") {
     return value.apply(obj, [file, callback, $refs]);
