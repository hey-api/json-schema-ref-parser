--- conflicted
+++ resolved
@@ -1,15 +1,10 @@
 "use strict";
 
-<<<<<<< HEAD
-const { host } = require("host-environment");
+const { host } = require("@jsdevtools/host-environment");
 const chai = require("chai");
 const chaiSubset = require("chai-subset");
 chai.use(chaiSubset);
 const { expect } = chai;
-=======
-const { host } = require("@jsdevtools/host-environment");
-const { expect } = require("chai");
->>>>>>> 4fa22bce
 const $RefParser = require("../../../lib");
 const helper = require("../../utils/helper");
 const path = require("../../utils/path");
